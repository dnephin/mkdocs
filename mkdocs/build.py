# coding: utf-8
from __future__ import print_function

<<<<<<< HEAD
from mkdocs import nav, toc, utils, search
from urlparse import urljoin
=======
from mkdocs import nav, toc, utils
from mkdocs.compat import urljoin, urlparse, urlunparse, PY2
>>>>>>> 7c66b5bc
import jinja2
import markdown
import os
import re


class PathToURL(object):
    def __init__(self, nav=None):
        self.nav = nav

    def __call__(self, match):
        url = match.groups()[0]
        scheme, netloc, path, query, query, fragment = urlparse(url)

        if (scheme or netloc or not utils.is_markdown_file(path)):
            # Ignore URLs unless they are a relative link to a markdown file.
            return 'a href="%s"' % url

        if self.nav:
            # If the site navigation has been provided, then validate
            # the internal hyperlink, making sure the target actually exists.
            target_file = self.nav.file_context.make_absolute(path)
            if target_file not in self.nav.source_files:
                source_file = self.nav.file_context.current_file
                msg = (
                    'The page "%s" contained a hyperlink to "%s" which '
                    'is not listed in the "pages" configuration.'
                )
                assert False, msg % (source_file, target_file)
            path = utils.get_url_path(target_file, self.nav.use_directory_urls)
            path = self.nav.url_context.make_relative(path)
        else:
            path = utils.get_url_path(path).lstrip('/')

        # Convert the .md hyperlink to a relative hyperlink to the HTML page.
        url = urlunparse((scheme, netloc, path, query, query, fragment))
        return 'a href="%s"' % url


def convert_markdown(markdown_source, extensions=()):
    """
    Convert the Markdown source file to HTML content, and additionally
    return the parsed table of contents, and a dictionary of any metadata
    that was specified in the Markdown file.

    `extensions` is an optional sequence of Python Markdown extensions to add
    to the default set.
    """

    # Prepend a table of contents marker for the TOC extension
    markdown_source = toc.pre_process(markdown_source)

    # Generate the HTML from the markdown source
    md = markdown.Markdown(
        extensions=['meta', 'toc', 'tables', 'fenced_code'] + list(extensions)
    )
    html_content = md.convert(markdown_source)
    meta = md.Meta

    # Strip out the generated table of contents
    (html_content, toc_html) = toc.post_process(html_content)

    # Post process the generated table of contents into a data structure
    table_of_contents = toc.TableOfContents(toc_html)

    return (html_content, table_of_contents, meta)


def post_process_html(html_content, nav=None):
    html_content = re.sub(r'a href="([^"]*)"', PathToURL(nav), html_content)
    html_content = re.sub('<pre>', '<pre class="prettyprint well">', html_content)
    return html_content


def get_context(page, content, nav, toc, meta, config):
    site_name = config['site_name']

    if page.is_homepage or page.title is None:
        page_title = site_name
    else:
        page_title = page.title + ' - ' + site_name

    if page.is_homepage:
        page_description = config['site_description']
    else:
        page_description = None

    if config['site_url']:
        base = config['site_url']
        if not base.endswith('/'):
            base += '/'
        site_url = base
        canonical_url = urljoin(base, page.abs_url.lstrip('/'))
    else:
        canonical_url = None
        site_url = '/'

    if config['site_favicon']:
        site_favicon = nav.url_context.make_relative('/' + config['site_favicon'])
    else:
        site_favicon = None

<<<<<<< HEAD
    base_url = '/'
    if not config['use_absolute_urls']:
        base_url = nav.url_context.make_relative('/')
=======
    extra_javascript = utils.create_media_urls(nav=nav, url_list=config['extra_javascript'])

    extra_css = utils.create_media_urls(nav=nav, url_list=config['extra_css'])
>>>>>>> 7c66b5bc

    return {
        'site_name': site_name,
        'site_url': site_url,
        'site_author': config['site_author'],
        'favicon': site_favicon,

        'page_title': page_title,
        'page_description': page_description,

        'content': content,
        'toc': toc,
        'nav': nav,
        'meta': meta,

        'base_url': base_url,
        'homepage_url': nav.homepage.url,
        'canonical_url': canonical_url,

        'current_page': page,
        'previous_page': page.previous_page,
        'next_page': page.next_page,

        # Note that there's intentionally repetition here. Rather than simply
        # provide the config dictionary we instead pass everything explicitly.
        #
        # This helps ensure that we can throughly document the context that
        # gets passed to themes.
        'repo_url': config['repo_url'],
        'repo_name': config['repo_name'],

        'extra_css': extra_css,
        'extra_javascript': extra_javascript,

        'include_nav': config['include_nav'],
        'include_next_prev': config['include_next_prev'],
        'include_search': config['include_search'],

        'copyright': config['copyright'],
        'google-analytics': config['google-analytics']
    }


def build_sitemap(config, site_navigation, env):
    """
    render a sitemap
    """
    template = env.get_template('sitemap.xml')
    context = get_context(
        site_navigation.homepage, '', site_navigation,
        '', '', config
    )
    output_content = template.render(context)
    return output_content


def build_pages(config):
    """
    Builds all the pages and writes them into the build directory.
    """
<<<<<<< HEAD
    site_navigation = nav.SiteNavigation(config['pages'], config['site_url'], config['use_directory_urls'], config['use_absolute_urls'])
    loader = jinja2.FileSystemLoader([config['theme_dir'], config['statics_dir']])
=======
    site_navigation = nav.SiteNavigation(config['pages'], config['use_directory_urls'])
    loader = jinja2.FileSystemLoader(config['theme_dir'])
>>>>>>> 7c66b5bc
    env = jinja2.Environment(loader=loader)
    search_index = search.SearchIndex()

    if config['include_sitemap']:
        output_content = build_sitemap(config, site_navigation, env)
        output_path = os.path.join(config['site_dir'], 'sitemap.xml')
        utils.write_file(output_content.encode('utf-8'), output_path)

    for page in site_navigation.walk_pages():
        # Read the input file
        input_path = os.path.join(config['docs_dir'], page.input_path)
<<<<<<< HEAD
        try:
            input_content = open(input_path, 'r').read().decode('utf-8')
        except:
            template = env.get_template('autoindex.html')

            context = get_context(
                page, 'test input', site_navigation,
                '', '', config
            )
            # Render the template.
            input_content = template.render(context)
=======
        input_content = open(input_path, 'r').read()
        if PY2:
            input_content = input_content.decode('utf-8')
>>>>>>> 7c66b5bc

        # Process the markdown text
        html_content, table_of_contents, meta = convert_markdown(
            input_content, extensions=config['markdown_extensions']
        )
        html_content = post_process_html(html_content, site_navigation)

        context = get_context(
            page, html_content, site_navigation,
            table_of_contents, meta, config
        )

        # Allow 'template:' override in md source files.
        if 'template' in meta:
            template = env.get_template(meta['template'][0])
        else:
            template = env.get_template('base.html')

        # Render the template.
        output_content = template.render(context)

        # Write the output file.
        output_path = os.path.join(config['site_dir'], page.output_path)
        utils.write_file(output_content.encode('utf-8'), output_path)

        #add search entry
        search_index.addEntryFromContext(
            page, html_content, site_navigation,
            table_of_contents, meta, config
        )

    #save search index to disk
    output_content = search_index.generate_search_index()
    output_path = os.path.join(config['site_dir'], 'search_content.json')
    utils.write_file(output_content.encode('utf-8'), output_path)

def build(config, live_server=False):
    """
    Perform a full site build.
    """
    if not live_server:
        print("Building documentation to directory: %s" % config['site_dir'])
    utils.copy_media_files(config['theme_dir'], config['site_dir'])
    utils.copy_media_files(config['docs_dir'], config['site_dir'])
    build_pages(config)<|MERGE_RESOLUTION|>--- conflicted
+++ resolved
@@ -1,13 +1,8 @@
 # coding: utf-8
 from __future__ import print_function
 
-<<<<<<< HEAD
 from mkdocs import nav, toc, utils, search
-from urlparse import urljoin
-=======
-from mkdocs import nav, toc, utils
 from mkdocs.compat import urljoin, urlparse, urlunparse, PY2
->>>>>>> 7c66b5bc
 import jinja2
 import markdown
 import os
@@ -110,15 +105,13 @@
     else:
         site_favicon = None
 
-<<<<<<< HEAD
     base_url = '/'
     if not config['use_absolute_urls']:
         base_url = nav.url_context.make_relative('/')
-=======
+
     extra_javascript = utils.create_media_urls(nav=nav, url_list=config['extra_javascript'])
 
     extra_css = utils.create_media_urls(nav=nav, url_list=config['extra_css'])
->>>>>>> 7c66b5bc
 
     return {
         'site_name': site_name,
@@ -133,6 +126,7 @@
         'toc': toc,
         'nav': nav,
         'meta': meta,
+        'config': config,
 
         'base_url': base_url,
         'homepage_url': nav.homepage.url,
@@ -179,13 +173,8 @@
     """
     Builds all the pages and writes them into the build directory.
     """
-<<<<<<< HEAD
     site_navigation = nav.SiteNavigation(config['pages'], config['site_url'], config['use_directory_urls'], config['use_absolute_urls'])
     loader = jinja2.FileSystemLoader([config['theme_dir'], config['statics_dir']])
-=======
-    site_navigation = nav.SiteNavigation(config['pages'], config['use_directory_urls'])
-    loader = jinja2.FileSystemLoader(config['theme_dir'])
->>>>>>> 7c66b5bc
     env = jinja2.Environment(loader=loader)
     search_index = search.SearchIndex()
 
@@ -197,9 +186,10 @@
     for page in site_navigation.walk_pages():
         # Read the input file
         input_path = os.path.join(config['docs_dir'], page.input_path)
-<<<<<<< HEAD
         try:
-            input_content = open(input_path, 'r').read().decode('utf-8')
+            input_content = open(input_path, 'r').read()
+            if PY2:
+                input_content = input_content.decode('utf-8')
         except:
             template = env.get_template('autoindex.html')
 
@@ -209,11 +199,6 @@
             )
             # Render the template.
             input_content = template.render(context)
-=======
-        input_content = open(input_path, 'r').read()
-        if PY2:
-            input_content = input_content.decode('utf-8')
->>>>>>> 7c66b5bc
 
         # Process the markdown text
         html_content, table_of_contents, meta = convert_markdown(
