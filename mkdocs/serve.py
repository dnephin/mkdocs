# coding: utf-8
from __future__ import print_function

from watchdog import events, observers
from mkdocs.build import build
from mkdocs.compat import httpserver, socketserver, urlunquote
from mkdocs.config import load_config
import os
import posixpath
import shutil
import sys
import tempfile


class BuildEventHandler(events.FileSystemEventHandler):
    """
    Perform a rebuild when anything in the theme or docs directory changes.
    """
    def __init__(self, options):
        super(BuildEventHandler, self).__init__()
        self.options = options

    def on_any_event(self, event):
        if not isinstance(event, events.DirModifiedEvent):
            print('Rebuilding documentation...', end='')
            config = load_config(options=self.options)
            build(config, live_server=True)
            print(' done')


class ConfigEventHandler(BuildEventHandler):
    """
    Perform a rebuild when the config file changes.
    """
    def on_any_event(self, event):
        if os.path.basename(event.src_path) == 'mkdocs.yml':
            super(ConfigEventHandler, self).on_any_event(event)


class FixedDirectoryHandler(httpserver.SimpleHTTPRequestHandler):
    """
    Override the default implementation to allow us to specify the served
    directory, instead of being hardwired to the current working directory.
    """
    base_dir = os.getcwd()
    site_url = '/'

    def translate_path(self, path):
        # abandon query parameters
        path = path.split('?', 1)[0]
        path = path.split('#', 1)[0]
<<<<<<< HEAD
        path = posixpath.normpath(urllib.unquote(path))
        if path.startswith(self.site_url):
            path = path[len(self.site_url):]
=======
        path = posixpath.normpath(urlunquote(path))
>>>>>>> 7c66b5bc
        words = path.split('/')
        words = filter(None, words)
        path = self.base_dir
        for word in words:
            drive, word = os.path.splitdrive(word)
            head, word = os.path.split(word)
            if word in (os.curdir, os.pardir):
                continue
            path = os.path.join(path, word)
        return path

    def log_message(self, format, *args):
        date_str = self.log_date_time_string()
        sys.stderr.write('[%s] %s\n' % (date_str, format % args))


def serve(config, options=None):
    """
    Start the devserver, and rebuild the docs whenever any changes take effect.
    """
    # Create a temporary build directory, and set some options to serve it
    tempdir = tempfile.mkdtemp()
    options['site_dir'] = tempdir

    # Only use user-friendly URLs when running the live server
    options['use_directory_urls'] = True

    # Perform the initial build
    config = load_config(options=options)
    build(config, live_server=True)

    # Note: We pass any command-line options through so that we
    #       can re-apply them if the config file is reloaded.
    event_handler = BuildEventHandler(options)
    config_event_handler = ConfigEventHandler(options)
    observer = observers.Observer()
    observer.schedule(event_handler, config['docs_dir'], recursive=True)
    observer.schedule(event_handler, config['theme_dir'], recursive=True)
    observer.schedule(config_event_handler, '.')
    observer.start()

    class TCPServer(socketserver.TCPServer):
        allow_reuse_address = True

    class DocsDirectoryHandler(FixedDirectoryHandler):
        base_dir = config['site_dir']
        site_url = config['site_url']

    host, port = config['dev_addr'].split(':', 1)
    server = TCPServer((host, int(port)), DocsDirectoryHandler)

    print('Running at: http://%s:%s/' % (host, port))
    print('Live reload enabled.')
    print('Hold ctrl+c to quit.')
    server.serve_forever()

    # Clean up
    observer.stop()
    observer.join()
    shutil.rmtree(tempdir)<|MERGE_RESOLUTION|>--- conflicted
+++ resolved
@@ -49,13 +49,9 @@
         # abandon query parameters
         path = path.split('?', 1)[0]
         path = path.split('#', 1)[0]
-<<<<<<< HEAD
-        path = posixpath.normpath(urllib.unquote(path))
+        path = posixpath.normpath(urlunquote(path))
         if path.startswith(self.site_url):
             path = path[len(self.site_url):]
-=======
-        path = posixpath.normpath(urlunquote(path))
->>>>>>> 7c66b5bc
         words = path.split('/')
         words = filter(None, words)
         path = self.base_dir
