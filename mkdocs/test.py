#!/usr/bin/env python
# coding: utf-8


from mkdocs import build, nav, toc, utils, config
<<<<<<< HEAD
import jinja2
=======
from mkdocs.compat import PY2
>>>>>>> 7c66b5bc
import markdown
import os
import shutil
import tempfile
import textwrap
import unittest
import re


def dedent(text):
    return textwrap.dedent(text).strip()


def ensure_utf(string):
    return string.encode('utf-8') if PY2 else string


class ConfigTests(unittest.TestCase):
    def test_config_option(self):
        """
        Users can explicitly set the config file using the '--config' option.
        Allows users to specify a config other than the default `mkdocs.yml`.
        """
        expected_results = {
            'site_name': 'Example',
            'pages': [
                ['index.md', 'Introduction']
            ],
        }
        file_contents = dedent("""
        site_name: Example
        pages:
        - ['index.md', 'Introduction']
        """)
        config_file = tempfile.NamedTemporaryFile('w')
        config_file.write(ensure_utf(file_contents))
        config_file.flush()
        options = {'config': config_file.name}
        results = config.load_config(options=options)
        self.assertEqual(results['site_name'], expected_results['site_name'])
        self.assertEqual(results['pages'], expected_results['pages'])
        config_file.close()

    def test_default_pages(self):
        tmp_dir = tempfile.mkdtemp()
        try:
            open(os.path.join(tmp_dir, 'index.md'), 'w').close()
            open(os.path.join(tmp_dir, 'about.md'), 'w').close()
            conf = config.validate_config({
                'site_name': 'Example',
                'docs_dir': tmp_dir
            })
            self.assertEqual(conf['pages'], ['index.md', 'about.md'])
        finally:
            shutil.rmtree(tmp_dir)


class UtilsTests(unittest.TestCase):
    def test_html_path(self):
        expected_results = {
            'index.md': 'index.html',
            'api-guide.md': 'api-guide/index.html',
            'api-guide/index.md': 'api-guide/index.html',
            'api-guide/testing.md': 'api-guide/testing/index.html',
        }
        for file_path, expected_html_path in expected_results.items():
            html_path = utils.get_html_path(file_path)
            self.assertEqual(html_path, expected_html_path)

    def test_url_path(self):
        expected_results = {
            'index.md': '/',
            'api-guide.md': '/api-guide/',
            'api-guide/index.md': '/api-guide/',
            'api-guide/testing.md': '/api-guide/testing/',
        }
        for file_path, expected_html_path in expected_results.items():
            html_path = utils.get_url_path(file_path)
            self.assertEqual(html_path, expected_html_path)

    def test_is_markdown_file(self):
        expected_results = {
            'index.md': True,
            'index.MARKDOWN': True,
            'index.txt': False,
            'indexmd': False
        }
        for path, expected_result in expected_results.items():
            is_markdown = utils.is_markdown_file(path)
            self.assertEqual(is_markdown, expected_result)

    def test_is_html_file(self):
        expected_results = {
            'index.htm': True,
            'index.HTML': True,
            'index.txt': False,
            'indexhtml': False
        }
        for path, expected_result in expected_results.items():
            is_html = utils.is_html_file(path)
            self.assertEqual(is_html, expected_result)

    def test_create_media_urls(self):
        pages = [
            ('index.md', 'Home'),
            ('about.md', 'About')
        ]
        expected_results = {
            'https://media.cdn.org/jquery.js': 'https://media.cdn.org/jquery.js',
            'http://media.cdn.org/jquery.js': 'http://media.cdn.org/jquery.js',
            '//media.cdn.org/jquery.js': '//media.cdn.org/jquery.js',
            'media.cdn.org/jquery.js': './media.cdn.org/jquery.js',
            'local/file/jquery.js': './local/file/jquery.js',
        }
        site_navigation = nav.SiteNavigation(pages)
        for path, expected_result in expected_results.items():
            urls = utils.create_media_urls(site_navigation, [path])
            self.assertEqual(urls[0], expected_result)


class TableOfContentsTests(unittest.TestCase):
    def markdown_to_toc(self, markdown_source):
        markdown_source = toc.pre_process(markdown_source)
        md = markdown.Markdown(extensions=['toc'])
        html_output = md.convert(markdown_source)
        html_output, toc_output = toc.post_process(html_output)
        return toc.TableOfContents(toc_output)

    def test_indented_toc(self):
        md = dedent("""
        # Heading 1
        ## Heading 2
        ### Heading 3
        """)
        expected = dedent("""
        Heading 1 - #heading-1
            Heading 2 - #heading-2
                Heading 3 - #heading-3
        """)
        toc = self.markdown_to_toc(md)
        self.assertEqual(str(toc).strip(), expected)

    def test_flat_toc(self):
        md = dedent("""
        # Heading 1
        # Heading 2
        # Heading 3
        """)
        expected = dedent("""
        Heading 1 - #heading-1
        Heading 2 - #heading-2
        Heading 3 - #heading-3
        """)
        toc = self.markdown_to_toc(md)
        self.assertEqual(str(toc).strip(), expected)

    def test_flat_h2_toc(self):
        md = dedent("""
        ## Heading 1
        ## Heading 2
        ## Heading 3
        """)
        expected = dedent("""
        Heading 1 - #heading-1
        Heading 2 - #heading-2
        Heading 3 - #heading-3
        """)
        toc = self.markdown_to_toc(md)
        self.assertEqual(str(toc).strip(), expected)

    def test_mixed_toc(self):
        md = dedent("""
        # Heading 1
        ## Heading 2
        # Heading 3
        ### Heading 4
        ### Heading 5
        """)
        expected = dedent("""
        Heading 1 - #heading-1
            Heading 2 - #heading-2
        Heading 3 - #heading-3
            Heading 4 - #heading-4
            Heading 5 - #heading-5
        """)
        toc = self.markdown_to_toc(md)
        self.assertEqual(str(toc).strip(), expected)


class SiteNavigationTests(unittest.TestCase):
    def test_simple_toc(self):
        pages = [
            ('index.md', 'Home'),
            ('about.md', 'About')
        ]
        expected = dedent("""
        Home - /
        About - /about/
        """)
        site_navigation = nav.SiteNavigation(pages)
        self.assertEqual(str(site_navigation).strip(), expected)
        self.assertEqual(len(site_navigation.nav_items), 1)
        self.assertEqual(len(site_navigation.pages), 2)

    def test_empty_toc_item(self):
        pages = [
            ('index.md',),
            ('about.md', 'About')
        ]
        expected = dedent("""
        Home - /
        About - /about/
        """)
        site_navigation = nav.SiteNavigation(pages)
        self.assertEqual(str(site_navigation).strip(), expected)
        self.assertEqual(len(site_navigation.nav_items), 1)
        self.assertEqual(len(site_navigation.pages), 2)

    def test_indented_toc(self):
        pages = [
            ('index.md', 'Home'),
            ('api-guide/running.md', 'API Guide', 'Running'),
            ('api-guide/testing.md', 'API Guide', 'Testing'),
            ('api-guide/debugging.md', 'API Guide', 'Debugging'),
            ('about/release-notes.md', 'About', 'Release notes'),
            ('about/license.md', 'About', 'License')
        ]
        expected = dedent("""
        Home - /
        API Guide
            Running - /api-guide/running/
            Testing - /api-guide/testing/
            Debugging - /api-guide/debugging/
        About
            Release notes - /about/release-notes/
            License - /about/license/
        """)
        site_navigation = nav.SiteNavigation(pages)
        self.assertEqual(str(site_navigation).strip(), expected)
        self.assertEqual(len(site_navigation.nav_items), 2)
        self.assertEqual(len(site_navigation.pages), 6)

    def test_walk_simple_toc(self):
        pages = [
            ('index.md', 'Home'),
            ('about.md', 'About')
        ]
        expected = [
            dedent("""
                Home - / [*]
                About - /about/
            """),
            dedent("""
                Home - /
                About - /about/ [*]
            """)
        ]
        site_navigation = nav.SiteNavigation(pages)
        for index, page in enumerate(site_navigation.walk_pages()):
            self.assertEqual(str(site_navigation).strip(), expected[index])

    def test_walk_empty_toc(self):
        pages = [
            ('index.md',),
            ('about.md', 'About')
        ]
        expected = [
            dedent("""
                Home - / [*]
                About - /about/
            """),
            dedent("""
                Home - /
                About - /about/ [*]
            """)
        ]
        site_navigation = nav.SiteNavigation(pages)
        for index, page in enumerate(site_navigation.walk_pages()):
            self.assertEqual(str(site_navigation).strip(), expected[index])

    def test_walk_indented_toc(self):
        pages = [
            ('index.md', 'Home'),
            ('api-guide/running.md', 'API Guide', 'Running'),
            ('api-guide/testing.md', 'API Guide', 'Testing'),
            ('api-guide/debugging.md', 'API Guide', 'Debugging'),
            ('about/release-notes.md', 'About', 'Release notes'),
            ('about/license.md', 'About', 'License')
        ]
        expected = [
            dedent("""
                Home - / [*]
                API Guide
                    Running - /api-guide/running/
                    Testing - /api-guide/testing/
                    Debugging - /api-guide/debugging/
                About
                    Release notes - /about/release-notes/
                    License - /about/license/
            """),
            dedent("""
                Home - /
                API Guide [*]
                    Running - /api-guide/running/ [*]
                    Testing - /api-guide/testing/
                    Debugging - /api-guide/debugging/
                About
                    Release notes - /about/release-notes/
                    License - /about/license/
            """),
            dedent("""
                Home - /
                API Guide [*]
                    Running - /api-guide/running/
                    Testing - /api-guide/testing/ [*]
                    Debugging - /api-guide/debugging/
                About
                    Release notes - /about/release-notes/
                    License - /about/license/
            """),
            dedent("""
                Home - /
                API Guide [*]
                    Running - /api-guide/running/
                    Testing - /api-guide/testing/
                    Debugging - /api-guide/debugging/ [*]
                About
                    Release notes - /about/release-notes/
                    License - /about/license/
            """),
            dedent("""
                Home - /
                API Guide
                    Running - /api-guide/running/
                    Testing - /api-guide/testing/
                    Debugging - /api-guide/debugging/
                About [*]
                    Release notes - /about/release-notes/ [*]
                    License - /about/license/
            """),
            dedent("""
                Home - /
                API Guide
                    Running - /api-guide/running/
                    Testing - /api-guide/testing/
                    Debugging - /api-guide/debugging/
                About [*]
                    Release notes - /about/release-notes/
                    License - /about/license/ [*]
            """)
        ]
        site_navigation = nav.SiteNavigation(pages)
        for index, page in enumerate(site_navigation.walk_pages()):
            self.assertEqual(str(site_navigation).strip(), expected[index])

    def test_base_url(self):
        pages = [
            ('index.md',)
        ]
        site_navigation = nav.SiteNavigation(pages, use_directory_urls=False)
        base_url = site_navigation.url_context.make_relative('/')
        self.assertEqual(base_url, '.')


class BuildTests(unittest.TestCase):
    def test_convert_markdown(self):
        """
        Ensure that basic Markdown -> HTML and TOC works.
        """

        html, toc, meta = build.convert_markdown(dedent("""
            page_title: custom title

            # Heading 1

            This is some text.

            # Heading 2

            And some more text.
        """))

        expected_html = dedent("""
            <h1 id="heading-1">Heading 1</h1>
            <p>This is some text.</p>
            <h1 id="heading-2">Heading 2</h1>
            <p>And some more text.</p>
        """)

        expected_toc = dedent("""
            Heading 1 - #heading-1
            Heading 2 - #heading-2
        """)

        expected_meta = {'page_title': ['custom title']}

        self.assertEqual(html.strip(), expected_html)
        self.assertEqual(str(toc).strip(), expected_toc)
        self.assertEqual(meta, expected_meta)

    def test_convert_internal_link(self):
        md_text = 'An [internal link](internal.md) to another document.'
        expected = '<p>An <a href="internal/">internal link</a> to another document.</p>'
        html, toc, meta = build.convert_markdown(md_text)
        html = build.post_process_html(html)
        self.assertEqual(html.strip(), expected.strip())

    def test_convert_multiple_internal_links(self):
        md_text = '[First link](first.md) [second link](second.md).'
        expected = '<p><a href="first/">First link</a> <a href="second/">second link</a>.</p>'
        html, toc, meta = build.convert_markdown(md_text)
        html = build.post_process_html(html)
        self.assertEqual(html.strip(), expected.strip())

    def test_convert_internal_link_differing_directory(self):
        md_text = 'An [internal link](../internal.md) to another document.'
        expected = '<p>An <a href="../internal/">internal link</a> to another document.</p>'
        html, toc, meta = build.convert_markdown(md_text)
        html = build.post_process_html(html)
        self.assertEqual(html.strip(), expected.strip())

    def test_convert_internal_link_with_anchor(self):
        md_text = 'An [internal link](internal.md#section1.1) to another document.'
        expected = '<p>An <a href="internal/#section1.1">internal link</a> to another document.</p>'
        html, toc, meta = build.convert_markdown(md_text)
        html = build.post_process_html(html)
        self.assertEqual(html.strip(), expected.strip())

    def test_ignore_external_link(self):
        md_text = 'An [external link](http://example.com/external.md).'
        expected = '<p>An <a href="http://example.com/external.md">external link</a>.</p>'
        html, toc, meta = build.convert_markdown(md_text)
        html = build.post_process_html(html)
        self.assertEqual(html.strip(), expected.strip())

    def test_not_use_directory_urls(self):
        md_text = 'An [internal link](internal.md) to another document.'
        expected = '<p>An <a href="internal/index.html">internal link</a> to another document.</p>'
        pages = [
            ('internal.md',)
        ]
        site_navigation = nav.SiteNavigation(pages, use_directory_urls=False)
        html, toc, meta = build.convert_markdown(md_text)
        html = build.post_process_html(html, site_navigation)
        self.assertEqual(html.strip(), expected.strip())

    def test_markdown_table_extension(self):
        """
        Ensure that the table extension is supported.
        """

        html, toc, meta = build.convert_markdown(dedent("""
        First Header   | Second Header
        -------------- | --------------
        Content Cell 1 | Content Cell 2
        Content Cell 3 | Content Cell 4
        """))

        expected_html = dedent("""
        <table>
        <thead>
        <tr>
        <th>First Header</th>
        <th>Second Header</th>
        </tr>
        </thead>
        <tbody>
        <tr>
        <td>Content Cell 1</td>
        <td>Content Cell 2</td>
        </tr>
        <tr>
        <td>Content Cell 3</td>
        <td>Content Cell 4</td>
        </tr>
        </tbody>
        </table>
        """)

        self.assertEqual(html.strip(), expected_html)

    def test_markdown_fenced_code_extension(self):
        """
        Ensure that the fenced code extension is supported.
        """

        html, toc, meta = build.convert_markdown(dedent("""
        ```
        print 'foo'
        ```
        """))

        expected_html = dedent("""
        <pre><code>print 'foo'\n</code></pre>
        """)

        self.assertEqual(html.strip(), expected_html)

<<<<<<< HEAD
    def test_sitemap(self):
        pages = [
            ('index.md', 'Home'),
            ('about.md', 'About')
        ]
        site_navigation = nav.SiteNavigation(pages)

        package_dir = os.path.dirname(__file__)
        loader = jinja2.FileSystemLoader(os.path.join(package_dir, 'statics'))
        env = jinja2.Environment(loader=loader)
        conf = config.load_config(options={'site_name': 'iggle'})
        sitemap = build.build_sitemap(conf, site_navigation, env)
        expected = dedent("""
        <?xml version="1.0" encoding="UTF-8"?>\n<urlset xmlns="http://www.sitemaps.org/schemas/sitemap/0.9">\n\n\n<url>\n <loc>http://www.mkdocs.org//</loc>\n <lastmod>2014-03-20</lastmod>\n <changefreq>daily</changefreq>\n</url>\n\n\n\n<url>\n <loc>http://www.mkdocs.org//about/</loc>\n <lastmod>2014-03-20</lastmod>\n <changefreq>daily</changefreq>\n</url>\n\n\n</urlset>
        """)
        DATE_RE = re.compile('(\d\d\d\d-\d\d-\d\d)')
        self.assertEqual(DATE_RE.sub('{DATE}', sitemap), DATE_RE.sub('{DATE}', expected))

=======
    def test_markdown_custom_extension(self):
        """
        Check that an extension applies when requested in the arguments to
        `convert_markdown`.
        """
        md_input = "foo__bar__baz"

        # Check that the plugin is not active when not requested.
        expected_without_smartstrong = "<p>foo<strong>bar</strong>baz</p>"
        html_base, _, _ = build.convert_markdown(md_input)
        self.assertEqual(html_base.strip(), expected_without_smartstrong)

        # Check that the plugin is active when requested.
        expected_with_smartstrong = "<p>foo__bar__baz</p>"
        html_ext, _, _ = build.convert_markdown(md_input, ['smart_strong'])
        self.assertEqual(html_ext.strip(), expected_with_smartstrong)

    def test_markdown_duplicate_custom_extension(self):
        """
        Duplicated extension names should not cause problems.
        """
        md_input = "foo"
        html_ext, _, _ = build.convert_markdown(md_input, ['toc'])
        self.assertEqual(html_ext.strip(), '<p>foo</p>')
>>>>>>> 7c66b5bc

# class IntegrationTests(unittest.TestCase):
#     def test_mkdocs_site(self):
#         """
#         Build the MkDocs site itself, as an integration test.
#         Check that all the resulting HTML pages actually exist.
#         """
#         tmp_dir = tempfile.mkdtemp()
#         try:
#             conf = config.load_config(options={'site_dir': tmp_dir})
#             build.build(conf)
#             for page in conf['pages']:
#                 html_path = utils.get_html_path(page[0])
#                 filename = os.path.join(tmp_dir, html_path)
#                 self.assertTrue(os.path.exists(filename))
#         finally:
#             shutil.rmtree(tmp_dir)


if __name__ == '__main__':
    unittest.main()<|MERGE_RESOLUTION|>--- conflicted
+++ resolved
@@ -3,11 +3,8 @@
 
 
 from mkdocs import build, nav, toc, utils, config
-<<<<<<< HEAD
 import jinja2
-=======
 from mkdocs.compat import PY2
->>>>>>> 7c66b5bc
 import markdown
 import os
 import shutil
@@ -122,7 +119,7 @@
             'media.cdn.org/jquery.js': './media.cdn.org/jquery.js',
             'local/file/jquery.js': './local/file/jquery.js',
         }
-        site_navigation = nav.SiteNavigation(pages)
+        site_navigation = nav.SiteNavigation(pages, None)
         for path, expected_result in expected_results.items():
             urls = utils.create_media_urls(site_navigation, [path])
             self.assertEqual(urls[0], expected_result)
@@ -207,7 +204,7 @@
         Home - /
         About - /about/
         """)
-        site_navigation = nav.SiteNavigation(pages)
+        site_navigation = nav.SiteNavigation(pages, None)
         self.assertEqual(str(site_navigation).strip(), expected)
         self.assertEqual(len(site_navigation.nav_items), 1)
         self.assertEqual(len(site_navigation.pages), 2)
@@ -221,7 +218,7 @@
         Home - /
         About - /about/
         """)
-        site_navigation = nav.SiteNavigation(pages)
+        site_navigation = nav.SiteNavigation(pages, None)
         self.assertEqual(str(site_navigation).strip(), expected)
         self.assertEqual(len(site_navigation.nav_items), 1)
         self.assertEqual(len(site_navigation.pages), 2)
@@ -245,7 +242,7 @@
             Release notes - /about/release-notes/
             License - /about/license/
         """)
-        site_navigation = nav.SiteNavigation(pages)
+        site_navigation = nav.SiteNavigation(pages, None)
         self.assertEqual(str(site_navigation).strip(), expected)
         self.assertEqual(len(site_navigation.nav_items), 2)
         self.assertEqual(len(site_navigation.pages), 6)
@@ -265,7 +262,7 @@
                 About - /about/ [*]
             """)
         ]
-        site_navigation = nav.SiteNavigation(pages)
+        site_navigation = nav.SiteNavigation(pages, None)
         for index, page in enumerate(site_navigation.walk_pages()):
             self.assertEqual(str(site_navigation).strip(), expected[index])
 
@@ -284,7 +281,7 @@
                 About - /about/ [*]
             """)
         ]
-        site_navigation = nav.SiteNavigation(pages)
+        site_navigation = nav.SiteNavigation(pages, None)
         for index, page in enumerate(site_navigation.walk_pages()):
             self.assertEqual(str(site_navigation).strip(), expected[index])
 
@@ -359,7 +356,7 @@
                     License - /about/license/ [*]
             """)
         ]
-        site_navigation = nav.SiteNavigation(pages)
+        site_navigation = nav.SiteNavigation(pages, None)
         for index, page in enumerate(site_navigation.walk_pages()):
             self.assertEqual(str(site_navigation).strip(), expected[index])
 
@@ -367,7 +364,7 @@
         pages = [
             ('index.md',)
         ]
-        site_navigation = nav.SiteNavigation(pages, use_directory_urls=False)
+        site_navigation = nav.SiteNavigation(pages, None, use_directory_urls=False)
         base_url = site_navigation.url_context.make_relative('/')
         self.assertEqual(base_url, '.')
 
@@ -449,7 +446,7 @@
         pages = [
             ('internal.md',)
         ]
-        site_navigation = nav.SiteNavigation(pages, use_directory_urls=False)
+        site_navigation = nav.SiteNavigation(pages, None, use_directory_urls=False)
         html, toc, meta = build.convert_markdown(md_text)
         html = build.post_process_html(html, site_navigation)
         self.assertEqual(html.strip(), expected.strip())
@@ -506,13 +503,12 @@
 
         self.assertEqual(html.strip(), expected_html)
 
-<<<<<<< HEAD
     def test_sitemap(self):
         pages = [
             ('index.md', 'Home'),
             ('about.md', 'About')
         ]
-        site_navigation = nav.SiteNavigation(pages)
+        site_navigation = nav.SiteNavigation(pages, None)
 
         package_dir = os.path.dirname(__file__)
         loader = jinja2.FileSystemLoader(os.path.join(package_dir, 'statics'))
@@ -525,7 +521,6 @@
         DATE_RE = re.compile('(\d\d\d\d-\d\d-\d\d)')
         self.assertEqual(DATE_RE.sub('{DATE}', sitemap), DATE_RE.sub('{DATE}', expected))
 
-=======
     def test_markdown_custom_extension(self):
         """
         Check that an extension applies when requested in the arguments to
@@ -550,7 +545,6 @@
         md_input = "foo"
         html_ext, _, _ = build.convert_markdown(md_input, ['toc'])
         self.assertEqual(html_ext.strip(), '<p>foo</p>')
->>>>>>> 7c66b5bc
 
 # class IntegrationTests(unittest.TestCase):
 #     def test_mkdocs_site(self):
