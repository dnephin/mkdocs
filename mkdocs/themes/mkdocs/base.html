<!DOCTYPE html>
<html lang="en">
    <head>
        <meta charset="utf-8">
        <meta http-equiv="X-UA-Compatible" content="IE=edge">
        <meta name="viewport" content="width=device-width, initial-scale=1.0">
        {% if page_description %}<meta name="description" content="{{ page_description }}">{% endif %}
        {% if site_author %}<meta name="author" content="{{ site_author }}">{% endif %}
        {% if canonical_url %}<link rel="canonical" href="{{ canonical_url }}">{% endif %}
        {% if favicon %}<link rel="shortcut icon" href="{{ base_url }}/{{ favicon }}">
        {% else %}<link rel="shortcut icon" href="{{ base_url }}/img/favicon.ico">{% endif %}

        <title>{{ page_title }}</title>

        <link href="{{ base_url }}/css/bootstrap-custom.min.css" rel="stylesheet">
        <link href="{{ base_url }}/css/font-awesome-4.0.3.css" rel="stylesheet">
        <link href="{{ base_url }}/css/prettify-1.0.css" rel="stylesheet">
        <link href="{{ base_url }}/css/base.css" rel="stylesheet">
        {%- for path in extra_css %}
        <link href="{{ path }}" rel="stylesheet">
        {%- endfor %}

        <!-- HTML5 shim and Respond.js IE8 support of HTML5 elements and media queries -->
        <!--[if lt IE 9]>
            <script src="https://oss.maxcdn.com/libs/html5shiv/3.7.0/html5shiv.js"></script>
            <script src="https://oss.maxcdn.com/libs/respond.js/1.3.0/respond.min.js"></script>
        <![endif]-->

        {% if google_analytics %}
        <script>
            (function(i,s,o,g,r,a,m){i['GoogleAnalyticsObject']=r;i[r]=i[r]||function(){
            (i[r].q=i[r].q||[]).push(arguments)},i[r].l=1*new Date();a=s.createElement(o),
            m=s.getElementsByTagName(o)[0];a.async=1;a.src=g;m.parentNode.insertBefore(a,m)
            })(window,document,'script','//www.google-analytics.com/analytics.js','ga');

            ga('create', '{{ google_analytics[0] }}', '{{ google_analytics[1] }}');
            ga('send', 'pageview');
        </script>
        {% endif %}
    </head>

    <body{% if current_page.is_homepage %} class="homepage"{% endif %}>

        {% include "nav.html" %}

        <div class="container">
            <div class="col-md-3">{% include "toc.html" %}</div>
            <div class="col-md-9" role="main">
{% include "content.html" %}</div>
<div id="tipue_search_content"></div>
        </div>

        <footer class="col-md-12">
            <hr>
            {% if copyright %}
            <p>{{ copyright }}</p>
            {% endif %}
            <p>Documentation built with <a href="http://www.mkdocs.org/">MkDocs</a>.</p>
        </footer>

        {% if include_search %}{% include "search.html" %}{% endif %}

        <script src="https://code.jquery.com/jquery-1.10.2.min.js"></script>
        <script src="{{ base_url }}/js/bootstrap-3.0.3.min.js"></script>
        <script src="{{ base_url }}/js/prettify-1.0.min.js"></script>
        <script src="{{ base_url }}/js/base.js"></script>
<<<<<<< HEAD
        {% for path in extra_javascript %}<script src="{{ base_url }}/{{ path }}"></script>{% endfor %}
        {% if include_search %}
            <link href="/tipuesearch/tipuesearch.css" rel="stylesheet">
            <link href="/tipuesearch/tipuesearch.css" rel="stylesheet">
            <script src="/tipuesearch/tipuesearch_set.js"></script>
            <script src="/tipuesearch/tipuesearch.js"></script>

            <script>
                $(document).ready(function() {
                    $('#tipue_search_input').tipuesearch({
				'mode': 'json',
				'contentLocation': '/search_content.json'
			});
                });
            </script>
        {% endif %}
=======
        {%- for path in extra_javascript %}
        <script src="{{ path }}"></script>
        {%- endfor %}
>>>>>>> 7c66b5bc
    </body>
</html><|MERGE_RESOLUTION|>--- conflicted
+++ resolved
@@ -64,7 +64,6 @@
         <script src="{{ base_url }}/js/bootstrap-3.0.3.min.js"></script>
         <script src="{{ base_url }}/js/prettify-1.0.min.js"></script>
         <script src="{{ base_url }}/js/base.js"></script>
-<<<<<<< HEAD
         {% for path in extra_javascript %}<script src="{{ base_url }}/{{ path }}"></script>{% endfor %}
         {% if include_search %}
             <link href="/tipuesearch/tipuesearch.css" rel="stylesheet">
@@ -81,10 +80,5 @@
                 });
             </script>
         {% endif %}
-=======
-        {%- for path in extra_javascript %}
-        <script src="{{ path }}"></script>
-        {%- endfor %}
->>>>>>> 7c66b5bc
     </body>
 </html>